--- conflicted
+++ resolved
@@ -33,45 +33,6 @@
         run: |
           cargo build --workspace
 
-<<<<<<< HEAD
       - name: "Run tests"
-=======
-  lint:
-    runs-on: ubuntu-latest
-    needs: [ build ]
-    steps:
-      - name: "Checkout"
-        uses: actions/checkout@v4
-
-      - name: "Setup - Rust Toolchain"
-        uses: dtolnay/rust-toolchain@888c2e1ea69ab0d4330cbf0af1ecc7b68f368cc1
-        with:
-          toolchain: stable
-          components: clippy,rustfmt
-
-      - run: |
-          # cargo clippy --all-targets -- clippy::all
-
-  test:
-    runs-on: ubuntu-latest
-    needs: [ build ]
-    
-    strategy:
-      matrix:
-        rust: [stable, beta, nightly]
-    
-    steps:
-      - name: "Checkout"
-        uses: actions/checkout@v4
-
-      - name: "Setup - Rust Toolchain"
-        uses: dtolnay/rust-toolchain@888c2e1ea69ab0d4330cbf0af1ecc7b68f368cc1
-        with:
-          components: clippy,rustfmt
-          toolchain: ${{ matrix.rust }}
-
-      - name: Run tests
->>>>>>> aae2099e
         run: |
-          cargo test --workspace
-      +          cargo test --workspace